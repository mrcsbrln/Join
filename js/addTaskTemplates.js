/**
 * @constant {string} BASE_URL - The base URL for the Firebase database.
 */
const BASE_URL = "https://join-230-default-rtdb.europe-west1.firebasedatabase.app/";

/**
 * @constant {Array} selectedContacts - Array to store selected contacts.
 */
const selectedContacts = [];

/**
 * @constant {Array} subtasks - Array to store subtasks.
 */
const subtasks = [];

/**
 * @constant {Object} newTask - Object to store the new task.
 */
let newTask = {};

/**
 * @constant {Array} filteredContacts - Array to store filtered contacts.
 */
let filteredContacts = contacts;

/**
 * @constant {Array} tempTasks - Array to store temporary tasks.
 */
let tempTasks = [];

/**
 * @constant {Object} svgMappings - Object to map priority levels to their corresponding SVG file paths.
 */
const svgMappings = {
    'urgent': './assets/img/icons_add_task/urgent.svg',
    'urgent-active': './assets/img/icons_add_task/urgent-white.svg',
    'medium': './assets/img/icons_add_task/medium.svg',
    'medium-active': './assets/img/icons_add_task/medium-white.svg',
    'low': './assets/img/icons_add_task/low.svg',
    'low-active': './assets/img/icons_add_task/low-white.svg'
};

/**
 * Show the menu for select buttons.
 */
function showMenu() {
    const selectBtns = document.querySelectorAll('.select-btn');

    selectBtns.forEach(selectBtn => {
        selectBtn.addEventListener('click', () => {
            selectBtn.classList.toggle('show-menu');
        });
    });

    selectBtns.forEach(selectBtn => {
        selectBtn.addEventListener('focus', () => {
            selectBtn.classList.toggle('show-menu');
        });
    });
}

/**
 * Filter contacts based on user input.
 */
function filterContacts() {
    const selectBtnInput = document.querySelector('.select-btn-input');
    selectBtnInput.addEventListener('input', () => {
        let filterValue = selectBtnInput.value.toLowerCase();
        filteredContacts = contacts.filter(contact => contact.name.toLowerCase().startsWith(filterValue));
        renderContacts();
    });
}

/**
 * Render the list of filtered contacts.
 */
function renderContacts() {
    const assignedToList = document.querySelector('.list-items');
    assignedToList.innerHTML = '';

    filteredContacts.forEach(item => {
        const isSelected = selectedContacts.includes(item);
        assignedToList.innerHTML += `
            <li class="list-item assigned-to ${isSelected ? 'checked' : ''}" data-id="${item.id}">
                <div class="list-item-name">
                    <div class="cicle" style="background-color: ${item.color}">${item.initials}</div>
                    <span>${item.name}</span>
                </div>
                <img class="checkbox ${isSelected ? 'checked' : ''}" src="./assets/img/icons_add_task/${isSelected ? 'checkedbox' : 'checkbox'}.svg" alt="">
            </li>
        `;
    });
    selectListItems();
}

/**
 * Add event listeners to list items for selection.
 */
function selectListItems() {
    const listItems = document.querySelectorAll('.list-item.assigned-to');

    listItems.forEach((item, i) => {
        item.addEventListener('click', () => {
            const img = item.querySelector('.checkbox');
            item.classList.toggle('checked');
            img.classList.toggle('checked');

            const contact = filteredContacts[i];
            if (item.classList.contains('checked')) {
                if (!selectedContacts.includes(contact)) {
                    selectedContacts.push(contact);
                }
                img.src = './assets/img/icons_add_task/checkedbox.svg';
            } else {
                const index = selectedContacts.indexOf(contact);
                if (index !== -1) {
                    selectedContacts.splice(index, 1);
                }
                img.src = './assets/img/icons_add_task/checkbox.svg';
            }
            renderSelectedContactsBelow();
        });
    });
}

/**
 * Render the selected contacts below the input field.
 */
function renderSelectedContactsBelow() {
    const selectedContactsDiv = document.querySelector('.selected-contacts-div');
    selectedContactsDiv.innerHTML = '';
    selectedContacts.forEach(item => {
        selectedContactsDiv.innerHTML += `
            <div class="cicle" style="background-color: ${item.color}">${item.initials}</div>
        `;
    });
}

/**
 * Add event listeners to priority buttons to change their state.
 */
function changePrioBtn() {
    const buttons = document.querySelectorAll('.prio-btn');
    buttons.forEach(button => {
        button.addEventListener('click', () => {
            buttons.forEach(btn => {
                const prio = btn.id;
                const img = btn.querySelector('img');
                if (btn === button) {
                    if (btn.classList.contains('active')) {
                        btn.classList.remove('active');
                        img.src = svgMappings[prio];
                    } else {
                        btn.classList.add('active');
                        img.src = svgMappings[`${prio}-active`];
                    }
                } else {
                    btn.classList.remove('active');
                    img.src = svgMappings[prio];
                }
            });
        });
    });
}

/**
 * Change the SVG icon on hover for the clear button.
 */
function changeSvgOnHover() {
    const clearBtn = document.getElementById('clear-btn');
    const cancelIcon = document.getElementById('cancel-icon');

    clearBtn.addEventListener('mouseover', () => {
        cancelIcon.src = './assets/img/icons_add_task/cancel-hover.svg';
    });

    clearBtn.addEventListener('mouseout', () => {
        cancelIcon.src = './assets/img/icons_add_task/cancel.svg';
    });
}

/**
 * Show and handle the category menu.
 */
function categoryMenu() {
    const selectBtnCategory = document.querySelector('.select-btn.category');
    const categoryDisplayed = document.getElementById('category-displayed');
    const listItems = document.querySelectorAll('.list-item.category');

    listItems.forEach(item => {
        item.addEventListener('click', () => {
            let selectedItemText = item.getAttribute('data-value');
            selectBtnCategory.classList.remove('show-menu');
            categoryDisplayed.textContent = selectedItemText;
            categoryDisplayed.dataset.selected = selectedItemText;
        });
    });

    selectBtnCategory.addEventListener('click', () => {
        selectBtnCategory.classList.toggle('show-menu');
    });

    document.addEventListener('click', (event) => {
        if (!selectBtnCategory.contains(event.target) &&
            !categoryDisplayed.contains(event.target) &&
            !Array.from(listItems).some(item => item.contains(event.target))) {
            selectBtnCategory.classList.remove('show-menu');
        }
    });
}

/**
 * Style the subtask input and buttons.
 */
function styleSubtaskInput() {
    const subtaskInput = document.querySelector('.subtask-input');
    const subtaskBtnAdd = document.querySelector('.subtask-btn.add');
    const subtaskBtnCheckCancel = document.querySelector('.check-cancel-div');
    const subtaskCancelBtn = document.querySelector('.subtask-cancel');

    subtaskBtnAdd.addEventListener('click', () => {
        subtaskBtnAdd.style.display = 'none';
        subtaskBtnCheckCancel.style.display = 'flex';
    });

    subtaskInput.addEventListener('focus', () => {
        subtaskBtnAdd.style.display = 'none';
        subtaskBtnCheckCancel.style.display = 'flex';
    });

    subtaskCancelBtn.addEventListener('click', () => {
        subtaskBtnAdd.style.display = 'flex';
        subtaskBtnCheckCancel.style.display = 'none';
    });
}

/**
 * Add a subtask to the list of subtasks.
 */
function pushSubtask() {
    const subtaskInput = document.querySelector('.subtask-input');
    const subtaskBtnCheck = document.querySelector('.subtask-check');

    function addSubtask() {
        if (subtaskInput.value !== '') {
            subtasks.push(subtaskInput.value);
            renderSubtasks();
            subtaskInput.value = '';
        }
    }

    subtaskBtnCheck.addEventListener('click', addSubtask);

    subtaskInput.addEventListener('keydown', (event) => {
        if (event.key === 'Enter') {
            addSubtask();
        }
    });
}

/**
 * Render the list of subtasks.
 */
function renderSubtasks() {
    const subtasksList = document.querySelector('.subtasks-list');
    subtasksList.innerHTML = '';
    subtasks.forEach((item, index) => {
        subtasksList.innerHTML += `
            <li class="subtask-list-item" data-index="${index}">
                <div class="li-text">
                    ${item}
                </div>
                <div class="subtask-edit-icon-div">
                    <img class="edit-subtask-btn" src="./assets/img/icons_add_task/subtask-edit.svg" alt="">
                    <div class="subtask-divider-2"></div>
                    <img class="delete-subtask-btn" src="./assets/img/icons_add_task/subtask-delete.svg" alt="">
                </div>
            </li>
        `;
    });
    editSubTask();
    deleteSubtask();
}

/**
 * Edit a subtask in the list.
 */
function editSubTask() {
    const subtaskListItems = document.querySelectorAll('.subtask-list-item');

    subtaskListItems.forEach(item => {
        const editSubtaskBtn = item.querySelector('.edit-subtask-btn');

        const handleEdit = () => {
            let input = item.querySelector('.edit-subtask-input');
            if (!input) {
                let liText = item.querySelector('.li-text');
                item.innerHTML = `
                    <input class="edit-subtask-input" type="text" value="${liText.textContent.trim()}">
                    <div class="edit-subtask-button-div">
                        <span class="delete-subtask-btn edit"><img src="./assets/img/icons_add_task/subtask-delete.svg"></span>
                        <div class="subtask-divider"></div>
                        <span class="confirm-subtask-edit-btn"><img src="./assets/img/icons_add_task/subtask-check.svg"></span>
                    </div>
                `;
                item.classList.add('subtask-list-item-edit');
                deleteSubtask();
                confirmSubtaskEdit();
            }
        };

        editSubtaskBtn.addEventListener('click', handleEdit);

        item.addEventListener('dblclick', handleEdit);
    });
}

/**
 * Delete a subtask from the list.
 */
function deleteSubtask() {
    const subtaskListItems = document.querySelectorAll('.subtask-list-item');

    subtaskListItems.forEach((item, index) => {
        const deleteSubtaskBtn = item.querySelector('.delete-subtask-btn');
        deleteSubtaskBtn.addEventListener('click', () => {
            subtasks.splice(index, 1);
            renderSubtasks();
        });
    });
}

/**
 * Confirm and save the edited subtask.
 */
function confirmSubtaskEdit() {
    const subtaskListItemsEdit = document.querySelectorAll('.subtask-list-item-edit');

    subtaskListItemsEdit.forEach(item => {
        const confirmSubtaskEditBtn = item.querySelector('.confirm-subtask-edit-btn');
        confirmSubtaskEditBtn.addEventListener('click', () => {
            const index = item.getAttribute('data-index');
            const input = item.querySelector('.edit-subtask-input');
            if (input.value !== '') {
                subtasks[index] = input.value;
                renderSubtasks();
            }
        });
    });
}

/**
 * Save the task and push it to the database.
 */
function saveTask() {
    const title = document.getElementById('title').value;
    const description = document.getElementById('description').value;
    const dueDate = document.getElementById('due-date-input').value;
    const category = document.getElementById('category-displayed').textContent;
    const priorityBtns = document.querySelectorAll('.prio-btn');
    let priority;

    priorityBtns.forEach(item => {
        if (item.classList.contains('active')) {
            priority = item.id;
        }
    });

    const assignedTo = selectedContacts.map(item => item.id);
    const newSubtasks = subtasks.map((item, index) => ({
        id: index,
        content: item,
        completed: false,
    }));

    newTask = {
        id: Date.now(),
        title: title,
        description: description,
        category: category,
        status: 'toDo',
        dueDate: dueDate,
        priority: priority,
        subTasks: newSubtasks,
        assignedTo: assignedTo,
    };

    tempTasks.push(newTask);
    console.log(newTask);
    console.log(tempTasks);
    clearTask();
    putData();
}

/**
 * Clear the task form and reset all fields.
 */
function clearTask() {
    document.querySelector('form').reset();
    document.querySelectorAll('.checked').forEach(item => {
        item.classList.remove('checked');
    });
    selectedContacts.length = 0;
    subtasks.length = 0;
    deselectListItems();
    renderSubtasks();
    selectMediumPriority();
    resetCategory();
}

/**
 * Deselect all list items and update the display.
 */
function deselectListItems() {
    const listItems = document.querySelectorAll('.list-item.assigned-to');

    listItems.forEach((item, i) => {
        if (item.classList.contains('checked')) {
            const img = item.querySelector('.checkbox');
            item.classList.remove('checked');
            img.classList.remove('checked');
            img.src = './assets/img/icons_add_task/checkbox.svg';

            const contact = filteredContacts[i];
            const index = selectedContacts.indexOf(contact);
            if (index !== -1) {
                selectedContacts.splice(index, 1);
            }
        }
    });
    closeContactList();
<<<<<<< HEAD
    renderSelectedContactsBelow(); // Update the display of selected contacts
=======
    renderSelectedContactsBelow();
>>>>>>> d79fc157
}

/**
 * Set the medium priority button as active.
 */
function selectMediumPriority() {
    const buttons = document.querySelectorAll('.prio-btn');
    buttons.forEach(button => {
        const prio = button.id;
        const img = button.querySelector('img');
        if (prio === 'medium') {
            button.classList.add('active');
            img.src = svgMappings['medium-active'];
        } else {
            button.classList.remove('active');
            img.src = svgMappings[prio];
        }
    });
}

/**
 * Reset the category display to the default text.
 */
function resetCategory() {
    const categoryDisplayed = document.getElementById('category-displayed');
    categoryDisplayed.textContent = "Select task category";
}

<<<<<<< HEAD
=======
/**
 * Close the contact list menu.
 */
>>>>>>> d79fc157
function closeContactList() {
    document.getElementById('contacts-list').classList.remove('show-menu');
}

/**
 * Close the contact list when clicking outside of it.
 */
function closeContactListOnOutsideClick() {
    document.addEventListener('click', function (event) {
        const selectBtnContainer = document.getElementById('contacts-list');
        const listItemsContainer = document.querySelector('.list-items');

        if (!selectBtnContainer.contains(event.target) && !listItemsContainer.contains(event.target)) {
            closeContactList();
        }
    });
}

/**
 * Prevent form submission when pressing Enter key.
 */
function preventFormSubmitOnEnter() {
    const form = document.querySelector('form');
    form.addEventListener('keydown', (event) => {
        if (event.key === 'Enter') {
            event.preventDefault();
        }
    });
}

<<<<<<< HEAD




=======
/**
 * Validate the form fields and show error messages.
 */
>>>>>>> d79fc157
function preventDefaultValidation() {
    const form = document.getElementById('add-task-form');
    const titleInput = document.getElementById('title');
    const dueDateInput = document.getElementById('due-date-input');
    const categoryContainer = document.getElementById('category-container');
    const categoryDisplayed = document.getElementById('category-displayed');
    const titleRequiredMsg = document.getElementById('title-required');
    const dateRequiredMsg = document.getElementById('date-required');
    const categoryRequiredMsg = document.getElementById('category-required');

    let titleClicked = false;
    let dueDateClicked = false;
    let categoryClicked = false;

    function resetValidationMessages() {
        if (titleClicked) {
            titleInput.classList.remove('field-required');
            titleRequiredMsg.style.opacity = '0';
        }
        if (dueDateClicked) {
            dueDateInput.classList.remove('field-required');
            dateRequiredMsg.style.opacity = '0';
        }
        if (categoryClicked) {
            categoryContainer.classList.remove('category-required-border');
            categoryRequiredMsg.style.opacity = '0';
        }
    }

    titleInput.addEventListener('click', () => {
        titleClicked = true;
        resetValidationMessages();
    });

    dueDateInput.addEventListener('click', () => {
        dueDateClicked = true;
        resetValidationMessages();
    });

    categoryContainer.addEventListener('click', () => {
        categoryClicked = true;
        resetValidationMessages();
    });

<<<<<<< HEAD
    // Add submit event listener to the form
    form.addEventListener('submit', function (event) {
        event.preventDefault(); // Prevent default form submission
=======
    form.addEventListener('submit', function(event) {
        event.preventDefault();
>>>>>>> d79fc157

        resetValidationMessages();

        let isValid = true;
        if (titleInput.value.trim() === '') {
            titleInput.classList.add('field-required');
            titleRequiredMsg.style.opacity = '1';
            isValid = false;
        }
        if (dueDateInput.value.trim() === '') {
            dueDateInput.classList.add('field-required');
            dateRequiredMsg.style.opacity = '1';
            isValid = false;
        }
        if (categoryDisplayed.textContent === 'Select task category') {
            categoryContainer.classList.add('category-required-border');
            categoryRequiredMsg.style.opacity = '1';
            isValid = false;
        }

        if (isValid) {
<<<<<<< HEAD
            saveTask(); // Submit the form
=======
            saveTask();
>>>>>>> d79fc157
        }
    });
}

/**
 * Send the new task data to the Firebase database.
 */
async function putData() {
    await fetch(`${BASE_URL}/tasks/${newTask.id}.json`, {
        method: 'PUT',
        headers: {
            'Content-Type': 'application/json'
        },
        body: JSON.stringify(newTask)
    });
}<|MERGE_RESOLUTION|>--- conflicted
+++ resolved
@@ -429,11 +429,7 @@
         }
     });
     closeContactList();
-<<<<<<< HEAD
-    renderSelectedContactsBelow(); // Update the display of selected contacts
-=======
     renderSelectedContactsBelow();
->>>>>>> d79fc157
 }
 
 /**
@@ -462,12 +458,9 @@
     categoryDisplayed.textContent = "Select task category";
 }
 
-<<<<<<< HEAD
-=======
 /**
  * Close the contact list menu.
  */
->>>>>>> d79fc157
 function closeContactList() {
     document.getElementById('contacts-list').classList.remove('show-menu');
 }
@@ -498,16 +491,9 @@
     });
 }
 
-<<<<<<< HEAD
-
-
-
-
-=======
 /**
  * Validate the form fields and show error messages.
  */
->>>>>>> d79fc157
 function preventDefaultValidation() {
     const form = document.getElementById('add-task-form');
     const titleInput = document.getElementById('title');
@@ -552,14 +538,8 @@
         resetValidationMessages();
     });
 
-<<<<<<< HEAD
-    // Add submit event listener to the form
-    form.addEventListener('submit', function (event) {
-        event.preventDefault(); // Prevent default form submission
-=======
     form.addEventListener('submit', function(event) {
         event.preventDefault();
->>>>>>> d79fc157
 
         resetValidationMessages();
 
@@ -581,11 +561,7 @@
         }
 
         if (isValid) {
-<<<<<<< HEAD
-            saveTask(); // Submit the form
-=======
             saveTask();
->>>>>>> d79fc157
         }
     });
 }
