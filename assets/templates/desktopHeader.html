--- conflicted
+++ resolved
@@ -3,13 +3,8 @@
     </p>
     <div class="header-icons">
         <div class="help-icon">
-<<<<<<< HEAD
             <a href="../../help.html">
                 <img src="../../assets/img/header_img/help_icon.svg" alt="">
-=======
-            <a href="./help.html">
-                <img src="./assets/img/header_img/help_icon.svg" alt="">
->>>>>>> 368ce2dd
             </a>
         </div>
         <div onclick="openSubMenu()" class="profile-icon">
